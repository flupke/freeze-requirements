--- conflicted
+++ resolved
@@ -64,13 +64,10 @@
               'include it in the frozen output; use --use-ext-wheel '
               'multiple times to specify multiple packages', metavar='PACKAGE')
 @click.option('--output-index-url', help='Add an --index-url in the generated '
-<<<<<<< HEAD
-        'requirements file', metavar='URL')
+              'requirements file', metavar='URL')
 @click.option('--output-find-links', multiple=True, metavar='URL',
-        help='Add a --find-links in the generated requirements file', )
-=======
-              'requirements file', metavar='URL')
->>>>>>> 5e410035
+              help='Add a --find-links in the generated requirements file', )
+              metavar='URL')
 @click.option('--loose', 'loose_packages', multiple=True, metavar='PACKAGE',
               help='Do not specify version for PACKAGE in the output '
               'requirements file(s)')
@@ -80,22 +77,12 @@
               metavar='SUFFIX', help='Loose requirements filenames are '
               'generated with this suffix')
 @click.option('--max-conflict-resolution-iterations', default=10)
-<<<<<<< HEAD
-def freeze(requirements, output_dir, pip_cache, cache_dependencies,
-        use_mirrors, pip, build_wheels, pip_externals, pip_allow_all_external,
-        pip_insecures, excluded_packages, ext_wheels, output_index_url,
-        output_find_links, merged_requirements, separate_requirements,
-        separate_requirements_suffix, rebuild_wheels, exclude_requirements,
-        loose_packages, loose_requirements, loose_requirements_suffix,
-        max_conflict_resolution_iterations):
-=======
 def freeze(requirements, output_dir, cache_dependencies, pip, build_wheels,
-           excluded_packages, ext_wheels, output_index_url,
+           excluded_packages, ext_wheels, output_index_url, output_find_links,
            merged_requirements, separate_requirements,
            separate_requirements_suffix, rebuild_wheels, exclude_requirements,
            loose_packages, loose_requirements, loose_requirements_suffix,
            max_conflict_resolution_iterations):
->>>>>>> 5e410035
     '''
     Create a frozen requirement file from one or more requirement files.
     '''
@@ -183,13 +170,9 @@
     # Format merged requirements
     if merged_requirements:
         format_requirements(merged_requirements, requirements_packages,
-<<<<<<< HEAD
-                grouped_packages, excluded_packages, output_index_url,
-                output_find_links, ext_wheels_lines)
-=======
                             grouped_packages, excluded_packages,
-                            output_index_url, ext_wheels_lines)
->>>>>>> 5e410035
+                            output_index_url, output_find_links,
+                            ext_wheels_lines)
         print('Wrote merged frozen requirements in %s' %
               merged_requirements.name, file=sys.stderr)
 
@@ -200,13 +183,9 @@
             filename = root + separate_requirements_suffix + ext
             with open(filename, 'w') as fp:
                 format_requirements(fp, [(requirements_file, packages)],
-<<<<<<< HEAD
-                        grouped_packages, excluded_packages, output_index_url,
-                        output_find_links, ext_wheels_lines)
-=======
                                     grouped_packages, excluded_packages,
-                                    output_index_url, ext_wheels_lines)
->>>>>>> 5e410035
+                                    output_index_url, output_find_links,
+                                    ext_wheels_lines)
             print('Wrote separate frozen requirements for %s in %s' %
                   (requirements_file, filename), file=sys.stderr)
 
@@ -217,15 +196,10 @@
             filename = root + loose_requirements_suffix + ext
             with open(filename, 'w') as fp:
                 format_requirements(fp, [(requirements_file, packages)],
-<<<<<<< HEAD
-                        grouped_packages, excluded_packages, output_index_url,
-                        output_find_links, ext_wheels_lines,
-                        loose_packages=loose_packages)
-=======
                                     grouped_packages, excluded_packages,
-                                    output_index_url, ext_wheels_lines,
+                                    output_index_url, output_find_links,
+                                    ext_wheels_lines,
                                     loose_packages=loose_packages)
->>>>>>> 5e410035
             print('Wrote separate loose requirements for %s in %s' %
                   (requirements_file, filename), file=sys.stderr)
 
@@ -358,13 +332,9 @@
 
 
 def format_requirements(fp, packages_groups, grouped_packages,
-<<<<<<< HEAD
-        excluded_packages, output_index_url, output_find_links,
-        ext_wheels_lines, loose_packages=set()):
-=======
-                        excluded_packages, output_index_url, ext_wheels_lines,
+                        excluded_packages, output_index_url,
+                        output_find_links, ext_wheels_lines,
                         loose_packages=set()):
->>>>>>> 5e410035
     fp.write('# This file has been automatically generated, DO NOT EDIT!\n')
     fp.write('\n')
     if output_index_url:
